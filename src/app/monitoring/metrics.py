--- conflicted
+++ resolved
@@ -1,37 +1,3 @@
-<<<<<<< HEAD
-from collections import defaultdict
-from datetime import datetime
-import json
-
-class MetricsCollector:
-    """Simple metrics collector for API monitoring."""
-    
-    def __init__(self):
-        self.total_predictions = 0
-        self.predictions_by_crop = defaultdict(int)
-        self.predictions_by_disease = defaultdict(int)
-        self.inference_times = []
-        self.start_time = datetime.utcnow()
-    
-    def log_prediction(self, crop_type, disease, confidence, inference_time):
-        """Log a prediction."""
-        self.total_predictions += 1
-        self.predictions_by_crop[crop_type] += 1
-        self.predictions_by_disease[disease] += 1
-        self.inference_times.append(inference_time)
-    
-    def get_metrics(self):
-        """Get current metrics."""
-        avg_inference = sum(self.inference_times) / len(self.inference_times) if self.inference_times else 0
-        
-        return {
-            "total_predictions": self.total_predictions,
-            "avg_inference_time_ms": round(avg_inference, 2),
-            "predictions_by_crop": dict(self.predictions_by_crop),
-            "predictions_by_disease": dict(self.predictions_by_disease),
-            "uptime_seconds": (datetime.utcnow() - self.start_time).total_seconds()
-        }
-=======
 from time import perf_counter
 from typing import Callable, Awaitable
 from fastapi import Request
@@ -135,5 +101,4 @@
         # record latency and decrement gauge
         elapsed = perf_counter() - start
         REQUEST_LATENCY.observe(elapsed)
-        IN_PROGRESS.dec()
->>>>>>> cc885448
+        IN_PROGRESS.dec()
<<<<<<< HEAD
version: "3.8"
services:
  floracare-api:
    build: .
    image: floracare-api:latest
    ports:
      - "8000:8000"
    environment:
      - S3_BUCKET_NAME=mlopsmodel
      - S3_MODEL_KEY=floracare_model_fast.pth
      - MODEL_PATH=/tmp/floracare_model_fast.pth
      - AWS_REGION=us-east-1   # optional
      - NUM_CLASSES=38
    restart: unless-stopped
    logging:
      driver: "json-file"
      options:
        max-size: "10m"
        max-file: "3"
=======
version: "3.8"

services:
  app:
    build:
      context: .
      dockerfile: Dockerfile
    container_name: smarttagger_app
    command: uvicorn src.app.main:app --host 0.0.0.0 --port 8000
    ports:
      - "8000:8000"
    # Make sure your Dockerfile copies src/, installs deps, etc.

  prometheus:
    image: prom/prometheus:latest
    container_name: prometheus
    restart: unless-stopped
    volumes:
      - ./prometheus.yml:/etc/prometheus/prometheus.yml
      - prometheus_data:/prometheus
    ports:
      - "9090:9090"
    command:
      - --config.file=/etc/prometheus/prometheus.yml
      - --storage.tsdb.retention.time=200h
    # This matches how most tutorials run Prometheus in compose and mount a prometheus.yml. :contentReference[oaicite:10]{index=10}

  grafana:
    image: grafana/grafana:latest
    container_name: grafana
    restart: unless-stopped
    ports:
      - "3000:3000"
    volumes:
      - grafana_data:/var/lib/grafana
    environment:
      - GF_SECURITY_ADMIN_USER=admin
      - GF_SECURITY_ADMIN_PASSWORD=admin123
    # Running Grafana via docker-compose with Prometheus as the datasource
    # is straight out of current Grafana/Prometheus Docker guides. :contentReference[oaicite:11]{index=11}

volumes:
  prometheus_data: {}
  grafana_data: {}
>>>>>>> cc885448
<|MERGE_RESOLUTION|>--- conflicted
+++ resolved
@@ -1,4 +1,3 @@
-<<<<<<< HEAD
 version: "3.8"
 services:
   floracare-api:
@@ -18,10 +17,7 @@
       options:
         max-size: "10m"
         max-file: "3"
-=======
-version: "3.8"
 
-services:
   app:
     build:
       context: .
@@ -62,5 +58,4 @@
 
 volumes:
   prometheus_data: {}
-  grafana_data: {}
->>>>>>> cc885448
+  grafana_data: {}